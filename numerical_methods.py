#
# Linear algebra methods
#

import numpy as np
import scipy.sparse


def empty():
    # An empty callback function. Callbacks can be written as desired.
    pass


def conjugate_gradient(A, b, start_point=None, callback=empty, tol=1e-3):
    """
    Uses the conjugate gradient method to solve Ax = b. Should not be used
    unless A is Hermitian. If A is not hermitian, use BicgSTAB instead.
    For best performance A should be a scipy csr sparse matrix.

    Parameters
    ----------
    A : scipy sparse csr matrix
        A square matrix.
<<<<<<< HEAD
    b : numpy nx1 array
    start_point : numpy nx1 array, optional
=======
    b : numpy 1xn array
    start_point : numpy 1xn array, optional
>>>>>>> 4e994f09
        Where the iteration starts.  If not provided the initial guess will be zero.
    callback : function, optional
        a function callback(xk) that can be written to happen each iteration.
        The default is empty.
    tol : float, optional
        A tolerance at which to stop the iteration. The default is 1e-3.

    Returns
    -------
<<<<<<< HEAD
    xk : numpy nx1 array
        The solution of Ax = b.

    """
    
    #The default start point is b unless specified otherwise
    if start_point is None:
        start_point = np.zeros_like(b)

    xk = np.array(start_point)
    #Find the residual and set the search direction to the residual
    rk = b - A @ xk
    pk = rk

    max_num_iter = np.shape(b)[0]
    rk1rk1 = np.dot(np.conj(rk), rk)

    #start the iterative step
    for k in range(max_num_iter):
        #Find alpha_k, the distance to move in the search direction
=======
    xk : numpy 1xn array
        The solution of Ax = b.

    """
    if start_point is None:
        start_point = np.zeros_like(b)

    xk = np.array(start_point)  # isn't start point already an array?
    rk = b - A @ xk
    pk = rk

    max_num_iter = len(b)
    rk1rk1 = np.dot(np.conj(rk), rk)

    for k in range(max_num_iter):
>>>>>>> 4e994f09
        Apk = A @ pk
        rkrk = rk1rk1
        pkApk = np.dot(np.conj(pk), Apk)

        alpha_k = rkrk / pkApk

        xk = xk + alpha_k * pk

<<<<<<< HEAD
        #run the callback
=======
>>>>>>> 4e994f09
        callback(xk)

        # Stop if the change in the last entry is under tolerance
        if alpha_k * pk[-1] < tol:
            break
        else:
            #Find the new residual
            rk = rk - alpha_k * Apk

            rk1rk1 = np.dot(np.conj(rk), rk)

            beta_k = rk1rk1 / rkrk
<<<<<<< HEAD
            
            #Update the search direction
=======

>>>>>>> 4e994f09
            pk = rk + beta_k * pk

    return xk


def bicgstab(A, b, start_point=None, callback=empty, tol=10**-3):
    """
    Uses the BicgSTAB method to solve Ax = b

    Parameters
    ----------
    A : scipy sparse csr matrix
        A square matrix.
<<<<<<< HEAD
    b : numpy nx1 array
    start_point : numpy nx1 array, optional
=======
    b : numpy 1xn array
    start_point : numpy 1xn array, optional
>>>>>>> 4e994f09
        Where the iteration starts. If not provided the initial guess will be zero.
    callback : function, optional
        a function callback(xk) that can be written to happen each iteration.
        The default is empty.
    tol : float, optional
        A tolerance at which to stop the iteration. The default is 10**-3.

    Returns
    -------
<<<<<<< HEAD
    xk : numpy nx1 array
        The solution of Ax = b.

    """
    #The default start point is b unless specified otherwise
    if start_point is None:
        start_point = np.zeros_like(b)

    
    xk = np.array(start_point)
    #Find the residual
    rk = b - A @ xk
=======
    xk : numpy 1xn array
        The solution of Ax = b.

    """
    if start_point is None:
        start_point = np.zeros_like(b)

    xk = np.array(start_point)
    rk = np.array(b) - A @ xk
>>>>>>> 4e994f09
    r0 = np.conj(rk)
    rhok = 1
    alpha_k = 1
    wk = 1

<<<<<<< HEAD
    #set the search direction to the residual
    pk = np.zeros(np.shape(b))
    vk = pk
    
    #Since bicgstab uses cg on a matrix of size 2n, set the max number of
    #iterations as follows
    max_num_iter = 2 * np.shape(b)[0]

    for k in range(1, max_num_iter + 1):
        #Calculate the next search direction pk
=======
    pk = np.zeros(np.shape(b))
    vk = pk
    max_num_iter = 2 * np.shape(b)[0]

    for k in range(1, max_num_iter + 1):
>>>>>>> 4e994f09
        rhok1 = rhok
        rhok = np.dot(r0.T, rk)
        beta_k = (rhok / rhok1) * (alpha_k / wk)

<<<<<<< HEAD
        
        pk = rk + beta_k * (pk - wk * vk)
        vk = A @ pk
        
        #Calculate the distance to move in the pk direction
        alpha_k = rhok / np.dot(r0.T, vk)
        
        #Move alpha_k in the pk direction
=======
        pk = rk + beta_k * (pk - wk * vk)
        vk = A @ pk

        alpha_k = rhok / np.dot(r0.T, vk)

>>>>>>> 4e994f09
        h = xk + alpha_k * pk

        s = rk - alpha_k * vk
        t = A @ s

        wk = np.dot(np.conj(t.T), s) / np.dot(np.conj(t.T), t)
<<<<<<< HEAD
        #Update xk
        xk = h + wk * s
        #Run the callback
=======
        xk = h + wk * s
>>>>>>> 4e994f09
        callback(xk)
        
        #Check whether the 1-norm of the residual is less than the tolerance
        if np.linalg.norm(rk, 1) < tol:
            break
        else:
<<<<<<< HEAD
            #Update the residual
=======
>>>>>>> 4e994f09
            rk = s - wk * t
    return xk


def prebicgstab(A, b, L, U=None, start_point=None, callback=empty, tol=1e-3):
    """
    Uses the preconditioned BicgSTAB method to solve Ax = b. The preconditioner
    is of the form LU, or just of the form L.

    Parameters
    ----------
    A : scipy sparse csr matrix
        A square matrix.
    b : numpy nx1 array
    L : scipy sparse csr matrix
        A lower (block) triangular matrix (or superLU object)
    U : scipy sparse crs matrix, optional
        An Upper (block) triangular matrix. None used if not given.
<<<<<<< HEAD
    start_point : numpy nx1 array, optional
=======
    start_point : numpy 1xn array, optional
>>>>>>> 4e994f09
        Where the iteration starts. If not provided the initial guess will be zero.
    callback : function, optional
        a function callback(xk) that can be written to happen each iteration.
        The default is empty.
    tol : float, optional
        A tolerance at which to stop the iteration. The default is 1e-3.

    Returns
    -------
<<<<<<< HEAD
    xk : numpy nx1 array
        The solution of Ax = b.

    """
    #The default start point is b unless specified otherwise
=======
    xk : numpy 1xn array
        The solution of Ax = b.

    """
>>>>>>> 4e994f09
    if start_point is None:
        start_point = np.zeros_like(b)

    xk = np.array(start_point)
<<<<<<< HEAD
    #Find the residual
    rk = b - A @ xk
=======
    rk = np.array(b) - A @ xk
>>>>>>> 4e994f09

    r0 = np.conj(rk)

    rhok = 1
    alpha_k = 1
    wk = 1

    pk = np.zeros_like(b)
    vk = pk

<<<<<<< HEAD
    #Since bicgstab uses cg on a matrix of size 2n, set the max number of
    #iterations as follows
    max_num_iter = 2 * np.shape(b)[0]
    
    #Check the format of L and U. See if L is a scipy super LU format, or if it
    #is a scipy sparse matrix.
=======
    max_num_iter = 2 * np.shape(b)[0]

>>>>>>> 4e994f09
    if type(L) == scipy.sparse.linalg.SuperLU:
        superLU = True
    else:
        superLU = False

<<<<<<< HEAD
    #Start the iterative step
    for k in range(1, max_num_iter + 1):
        #Calculate the search direction pk
=======
    for k in range(1, max_num_iter + 1):
>>>>>>> 4e994f09
        rhok1 = rhok
        rhok = np.dot(r0.T, rk)
        beta_k = (rhok / rhok1) * (alpha_k / wk)
        pk = rk + beta_k * (pk - wk * vk)
<<<<<<< HEAD
        
        #Use the preconditioning to solve LUy = pk. Do this depending
        #on the format of L.
=======

>>>>>>> 4e994f09
        if superLU:
            y = np.array(L.solve(pk))
        else:
            y = scipy.sparse.linalg.spsolve(L, pk)
            if U:
                y = np.array(scipy.sparse.linalg.spsolve(U, y))

<<<<<<< HEAD
        #Reshape y to a nx1 matrix, so the rest of the calculations can be done.
=======
>>>>>>> 4e994f09
        y = np.reshape(y, np.shape(b))

        vk = A @ y
        alpha_k = rhok / np.dot(r0.T, vk)

        h = xk + alpha_k * y
<<<<<<< HEAD
=======

        s = rk - alpha_k * vk

        s = rk - alpha_k * vk
>>>>>>> 4e994f09

        s = rk - alpha_k * vk

        s = rk - alpha_k * vk

        #Perform the preconditioning to solve LUz = s. Do this depending
        #on the format of L.
        if superLU:
            z = np.array(L.solve(s))
        else:
            z = scipy.sparse.linalg.spsolve(L, s)
            if U:
                z = np.array(scipy.sparse.linalg.spsolve(U, z))

<<<<<<< HEAD
        #Reshape z to a nx1 matrix, so the rest of the calculations can be done.
=======
>>>>>>> 4e994f09
        z = np.reshape(z, np.shape(b))

        t = A @ z

        wk = np.dot(np.conj(t.T), s) / np.dot(np.conj(t.T), t)
<<<<<<< HEAD
        
        #Update xk
        xk = h + wk * z
        
        #Run the callback
=======
        xk = h + wk * z
>>>>>>> 4e994f09
        callback(xk)
        
        #Check whether the 1-norm of the residual is less than the tolerance
        if np.linalg.norm(rk, 1) < tol:
            break
        else:
<<<<<<< HEAD
            #Update the residual
=======
>>>>>>> 4e994f09
            rk = s - wk * t
    return xk


<<<<<<< HEAD
def matrix_rescale(M, J, b):
    """
    Rescale the matrices to increase the convergence of the last 2 entries
    by increasing their weight.

    Parameters
    ----------
    M : scipy sparse csr matrix
        Mass matrix
    J : scipy sparse csr matrix
        Jacobian
    b : numpy nx1 
        the RHS

    Returns
    -------
    M : scipy sparse csr matrix
        Mass matrix
    J : scipy sparse csr matrix
        Jacobian
    b : numpy nx1 
        the RHS

    """
    
    
    n = np.shape(M)[0]
    #set a multiplier to multiply the rows. All are multiplied by 1 except the
    #last 2. The last row is multiplied by 2 and second last by 3.
=======
def matrix_rescale(A, M, J, b):
    n = np.shape(M)[0]
>>>>>>> 4e994f09
    multiplier = np.ones(n, dtype="complex")

    multiplier[-2] = 3
    multiplier[-1] = 2

    #Make the multiplier a nxn matrix with elements on the diagonal to scale
    #the rows.
    multiplier = scipy.sparse.diags(multiplier)
    M = multiplier @ M
    J = multiplier @ J
    b = multiplier @ b

    return M, J, b<|MERGE_RESOLUTION|>--- conflicted
+++ resolved
@@ -21,13 +21,8 @@
     ----------
     A : scipy sparse csr matrix
         A square matrix.
-<<<<<<< HEAD
     b : numpy nx1 array
     start_point : numpy nx1 array, optional
-=======
-    b : numpy 1xn array
-    start_point : numpy 1xn array, optional
->>>>>>> 4e994f09
         Where the iteration starts.  If not provided the initial guess will be zero.
     callback : function, optional
         a function callback(xk) that can be written to happen each iteration.
@@ -37,44 +32,26 @@
 
     Returns
     -------
-<<<<<<< HEAD
     xk : numpy nx1 array
         The solution of Ax = b.
 
     """
-    
-    #The default start point is b unless specified otherwise
+
+    # The default start point is b unless specified otherwise
     if start_point is None:
         start_point = np.zeros_like(b)
 
     xk = np.array(start_point)
-    #Find the residual and set the search direction to the residual
+    # Find the residual and set the search direction to the residual
     rk = b - A @ xk
     pk = rk
 
     max_num_iter = np.shape(b)[0]
     rk1rk1 = np.dot(np.conj(rk), rk)
 
-    #start the iterative step
+    # start the iterative step
     for k in range(max_num_iter):
-        #Find alpha_k, the distance to move in the search direction
-=======
-    xk : numpy 1xn array
-        The solution of Ax = b.
-
-    """
-    if start_point is None:
-        start_point = np.zeros_like(b)
-
-    xk = np.array(start_point)  # isn't start point already an array?
-    rk = b - A @ xk
-    pk = rk
-
-    max_num_iter = len(b)
-    rk1rk1 = np.dot(np.conj(rk), rk)
-
-    for k in range(max_num_iter):
->>>>>>> 4e994f09
+        # Find alpha_k, the distance to move in the search direction
         Apk = A @ pk
         rkrk = rk1rk1
         pkApk = np.dot(np.conj(pk), Apk)
@@ -83,28 +60,21 @@
 
         xk = xk + alpha_k * pk
 
-<<<<<<< HEAD
-        #run the callback
-=======
->>>>>>> 4e994f09
+        # run the callback
         callback(xk)
 
         # Stop if the change in the last entry is under tolerance
         if alpha_k * pk[-1] < tol:
             break
         else:
-            #Find the new residual
+            # Find the new residual
             rk = rk - alpha_k * Apk
 
             rk1rk1 = np.dot(np.conj(rk), rk)
 
             beta_k = rk1rk1 / rkrk
-<<<<<<< HEAD
-            
-            #Update the search direction
-=======
-
->>>>>>> 4e994f09
+
+            # Update the search direction
             pk = rk + beta_k * pk
 
     return xk
@@ -118,13 +88,8 @@
     ----------
     A : scipy sparse csr matrix
         A square matrix.
-<<<<<<< HEAD
     b : numpy nx1 array
     start_point : numpy nx1 array, optional
-=======
-    b : numpy 1xn array
-    start_point : numpy 1xn array, optional
->>>>>>> 4e994f09
         Where the iteration starts. If not provided the initial guess will be zero.
     callback : function, optional
         a function callback(xk) that can be written to happen each iteration.
@@ -134,96 +99,59 @@
 
     Returns
     -------
-<<<<<<< HEAD
     xk : numpy nx1 array
         The solution of Ax = b.
 
     """
-    #The default start point is b unless specified otherwise
+    # The default start point is b unless specified otherwise
     if start_point is None:
         start_point = np.zeros_like(b)
 
-    
     xk = np.array(start_point)
-    #Find the residual
+    # Find the residual
     rk = b - A @ xk
-=======
-    xk : numpy 1xn array
-        The solution of Ax = b.
-
-    """
-    if start_point is None:
-        start_point = np.zeros_like(b)
-
-    xk = np.array(start_point)
-    rk = np.array(b) - A @ xk
->>>>>>> 4e994f09
     r0 = np.conj(rk)
     rhok = 1
     alpha_k = 1
     wk = 1
 
-<<<<<<< HEAD
-    #set the search direction to the residual
+    # set the search direction to the residual
     pk = np.zeros(np.shape(b))
     vk = pk
-    
-    #Since bicgstab uses cg on a matrix of size 2n, set the max number of
-    #iterations as follows
+
+    # Since bicgstab uses cg on a matrix of size 2n, set the max number of
+    # iterations as follows
     max_num_iter = 2 * np.shape(b)[0]
 
     for k in range(1, max_num_iter + 1):
-        #Calculate the next search direction pk
-=======
-    pk = np.zeros(np.shape(b))
-    vk = pk
-    max_num_iter = 2 * np.shape(b)[0]
-
-    for k in range(1, max_num_iter + 1):
->>>>>>> 4e994f09
+        # Calculate the next search direction pk
         rhok1 = rhok
         rhok = np.dot(r0.T, rk)
         beta_k = (rhok / rhok1) * (alpha_k / wk)
 
-<<<<<<< HEAD
-        
         pk = rk + beta_k * (pk - wk * vk)
         vk = A @ pk
-        
-        #Calculate the distance to move in the pk direction
+
+        # Calculate the distance to move in the pk direction
         alpha_k = rhok / np.dot(r0.T, vk)
-        
-        #Move alpha_k in the pk direction
-=======
-        pk = rk + beta_k * (pk - wk * vk)
-        vk = A @ pk
-
-        alpha_k = rhok / np.dot(r0.T, vk)
-
->>>>>>> 4e994f09
+
+        # Move alpha_k in the pk direction
         h = xk + alpha_k * pk
 
         s = rk - alpha_k * vk
         t = A @ s
 
         wk = np.dot(np.conj(t.T), s) / np.dot(np.conj(t.T), t)
-<<<<<<< HEAD
-        #Update xk
+        # Update xk
         xk = h + wk * s
-        #Run the callback
-=======
-        xk = h + wk * s
->>>>>>> 4e994f09
+        # Run the callback
         callback(xk)
-        
-        #Check whether the 1-norm of the residual is less than the tolerance
+
+        # Check whether the 1-norm of the residual is less than the tolerance
         if np.linalg.norm(rk, 1) < tol:
             break
         else:
-<<<<<<< HEAD
-            #Update the residual
-=======
->>>>>>> 4e994f09
+            # Update the residual
             rk = s - wk * t
     return xk
 
@@ -242,11 +170,7 @@
         A lower (block) triangular matrix (or superLU object)
     U : scipy sparse crs matrix, optional
         An Upper (block) triangular matrix. None used if not given.
-<<<<<<< HEAD
     start_point : numpy nx1 array, optional
-=======
-    start_point : numpy 1xn array, optional
->>>>>>> 4e994f09
         Where the iteration starts. If not provided the initial guess will be zero.
     callback : function, optional
         a function callback(xk) that can be written to happen each iteration.
@@ -256,28 +180,17 @@
 
     Returns
     -------
-<<<<<<< HEAD
     xk : numpy nx1 array
         The solution of Ax = b.
 
     """
-    #The default start point is b unless specified otherwise
-=======
-    xk : numpy 1xn array
-        The solution of Ax = b.
-
-    """
->>>>>>> 4e994f09
+    # The default start point is b unless specified otherwise
     if start_point is None:
         start_point = np.zeros_like(b)
 
     xk = np.array(start_point)
-<<<<<<< HEAD
-    #Find the residual
+    # Find the residual
     rk = b - A @ xk
-=======
-    rk = np.array(b) - A @ xk
->>>>>>> 4e994f09
 
     r0 = np.conj(rk)
 
@@ -288,40 +201,27 @@
     pk = np.zeros_like(b)
     vk = pk
 
-<<<<<<< HEAD
-    #Since bicgstab uses cg on a matrix of size 2n, set the max number of
-    #iterations as follows
+    # Since bicgstab uses cg on a matrix of size 2n, set the max number of
+    # iterations as follows
     max_num_iter = 2 * np.shape(b)[0]
-    
-    #Check the format of L and U. See if L is a scipy super LU format, or if it
-    #is a scipy sparse matrix.
-=======
-    max_num_iter = 2 * np.shape(b)[0]
-
->>>>>>> 4e994f09
+
+    # Check the format of L and U. See if L is a scipy super LU format, or if it
+    # is a scipy sparse matrix.
     if type(L) == scipy.sparse.linalg.SuperLU:
         superLU = True
     else:
         superLU = False
 
-<<<<<<< HEAD
-    #Start the iterative step
+    # Start the iterative step
     for k in range(1, max_num_iter + 1):
-        #Calculate the search direction pk
-=======
-    for k in range(1, max_num_iter + 1):
->>>>>>> 4e994f09
+        # Calculate the search direction pk
         rhok1 = rhok
         rhok = np.dot(r0.T, rk)
         beta_k = (rhok / rhok1) * (alpha_k / wk)
         pk = rk + beta_k * (pk - wk * vk)
-<<<<<<< HEAD
-        
-        #Use the preconditioning to solve LUy = pk. Do this depending
-        #on the format of L.
-=======
-
->>>>>>> 4e994f09
+
+        # Use the preconditioning to solve LUy = pk. Do this depending
+        # on the format of L.
         if superLU:
             y = np.array(L.solve(pk))
         else:
@@ -329,30 +229,20 @@
             if U:
                 y = np.array(scipy.sparse.linalg.spsolve(U, y))
 
-<<<<<<< HEAD
-        #Reshape y to a nx1 matrix, so the rest of the calculations can be done.
-=======
->>>>>>> 4e994f09
+        # Reshape y to a nx1 matrix, so the rest of the calculations can be done.
         y = np.reshape(y, np.shape(b))
 
         vk = A @ y
         alpha_k = rhok / np.dot(r0.T, vk)
 
         h = xk + alpha_k * y
-<<<<<<< HEAD
-=======
 
         s = rk - alpha_k * vk
 
         s = rk - alpha_k * vk
->>>>>>> 4e994f09
-
-        s = rk - alpha_k * vk
-
-        s = rk - alpha_k * vk
-
-        #Perform the preconditioning to solve LUz = s. Do this depending
-        #on the format of L.
+
+        # Perform the preconditioning to solve LUz = s. Do this depending
+        # on the format of L.
         if superLU:
             z = np.array(L.solve(s))
         else:
@@ -360,39 +250,28 @@
             if U:
                 z = np.array(scipy.sparse.linalg.spsolve(U, z))
 
-<<<<<<< HEAD
-        #Reshape z to a nx1 matrix, so the rest of the calculations can be done.
-=======
->>>>>>> 4e994f09
+        # Reshape z to a nx1 matrix, so the rest of the calculations can be done.
         z = np.reshape(z, np.shape(b))
 
         t = A @ z
 
         wk = np.dot(np.conj(t.T), s) / np.dot(np.conj(t.T), t)
-<<<<<<< HEAD
-        
-        #Update xk
+
+        # Update xk
         xk = h + wk * z
-        
-        #Run the callback
-=======
-        xk = h + wk * z
->>>>>>> 4e994f09
+
+        # Run the callback
         callback(xk)
-        
-        #Check whether the 1-norm of the residual is less than the tolerance
+
+        # Check whether the 1-norm of the residual is less than the tolerance
         if np.linalg.norm(rk, 1) < tol:
             break
         else:
-<<<<<<< HEAD
-            #Update the residual
-=======
->>>>>>> 4e994f09
+            # Update the residual
             rk = s - wk * t
     return xk
 
 
-<<<<<<< HEAD
 def matrix_rescale(M, J, b):
     """
     Rescale the matrices to increase the convergence of the last 2 entries
@@ -404,7 +283,7 @@
         Mass matrix
     J : scipy sparse csr matrix
         Jacobian
-    b : numpy nx1 
+    b : numpy nx1
         the RHS
 
     Returns
@@ -413,26 +292,21 @@
         Mass matrix
     J : scipy sparse csr matrix
         Jacobian
-    b : numpy nx1 
+    b : numpy nx1
         the RHS
 
     """
-    
-    
+
     n = np.shape(M)[0]
-    #set a multiplier to multiply the rows. All are multiplied by 1 except the
-    #last 2. The last row is multiplied by 2 and second last by 3.
-=======
-def matrix_rescale(A, M, J, b):
-    n = np.shape(M)[0]
->>>>>>> 4e994f09
+    # set a multiplier to multiply the rows. All are multiplied by 1 except the
+    # last 2. The last row is multiplied by 2 and second last by 3.
     multiplier = np.ones(n, dtype="complex")
 
     multiplier[-2] = 3
     multiplier[-1] = 2
 
-    #Make the multiplier a nxn matrix with elements on the diagonal to scale
-    #the rows.
+    # Make the multiplier a nxn matrix with elements on the diagonal to scale
+    # the rows.
     multiplier = scipy.sparse.diags(multiplier)
     M = multiplier @ M
     J = multiplier @ J
